import json
import argparse
import os
import pandas as pd
import common
<<<<<<< HEAD
=======
from wmdp_eval import WMDPEval
>>>>>>> 3c8b24c5
from drop_eval import DropEval
from gpqa_eval import GPQAEval

# from .humaneval_eval import HumanEval
from math_eval import MathEval
from mgsm_eval import MGSMEval
from mmlu_eval import MMLUEval
from bbq_eval import BBQEval
from simpleqa_eval import SimpleQAEval
from sampler.chat_completion_sampler import (
    OPENAI_SYSTEM_MESSAGE_API,
    OPENAI_SYSTEM_MESSAGE_CHATGPT,
    ChatCompletionSampler,
)
from sampler.o_chat_completion_sampler import OChatCompletionSampler
from sampler.vllm_sampler import VLLMSampler

# from .sampler.claude_sampler import ClaudeCompletionSampler, CLAUDE_SYSTEM_MESSAGE_LMSYS


def main():
    parser = argparse.ArgumentParser(
        description="Run sampling and evaluations using different samplers and evaluations."
    )
    parser.add_argument(
        "--list-models", action="store_true", help="List available models"
    )
    parser.add_argument("--model", type=str, help="Select a model by name")
    parser.add_argument("--debug", action="store_true", help="Run in debug mode")
    parser.add_argument(
        "--examples", type=int, help="Number of examples to use (overrides default)"
    )
    parser.add_argument(
        "--eval",
        nargs="+",  # One or more values
        help="Select one or more evals by name",
        required=True
    )

    args = parser.parse_args()

    models = {
        # chatgpt models:
        "gpt-4o-2024-11-20_assistant": ChatCompletionSampler(
            model="gpt-4o-2024-11-20",
            system_message=OPENAI_SYSTEM_MESSAGE_API,
            max_tokens=2048,
        ),
        "gpt-4o-2024-11-20_chatgpt": ChatCompletionSampler(
            model="gpt-4o-2024-11-20",
            system_message=OPENAI_SYSTEM_MESSAGE_CHATGPT,
            max_tokens=2048,
        ),
        "o1": OChatCompletionSampler(
            model="o1",
        ),
        "o1-preview": OChatCompletionSampler(
            model="o1-preview",
        ),
        "o1-mini": OChatCompletionSampler(
            model="o1-mini",
        ),
        # Default == Medium
        "o3-mini": OChatCompletionSampler(
            model="o3-mini",
        ),
        "o3-mini_high": OChatCompletionSampler(
            model="o3-mini",
            reasoning_effort="high",
        ),
        "o3-mini_low": OChatCompletionSampler(
            model="o3-mini",
            reasoning_effort="low",
        ),
        "gpt-4-turbo-2024-04-09_assistant": ChatCompletionSampler(
            model="gpt-4-turbo-2024-04-09",
            system_message=OPENAI_SYSTEM_MESSAGE_API,
        ),
        "gpt-4-turbo-2024-04-09_chatgpt": ChatCompletionSampler(
            model="gpt-4-turbo-2024-04-09",
            system_message=OPENAI_SYSTEM_MESSAGE_CHATGPT,
        ),
        "gpt-4o_assistant": ChatCompletionSampler(
            model="gpt-4o",
            system_message=OPENAI_SYSTEM_MESSAGE_API,
            max_tokens=2048,
        ),
        "gpt-4o_chatgpt": ChatCompletionSampler(
            model="gpt-4o",
            system_message=OPENAI_SYSTEM_MESSAGE_CHATGPT,
            max_tokens=2048,
        ),
        "gpt-4o-mini-2024-07-18": ChatCompletionSampler(
            model="gpt-4o-mini-2024-07-18",
            system_message=OPENAI_SYSTEM_MESSAGE_API,
            max_tokens=2048,
        ),
        "gpt-4.5-preview-2025-02-27": ChatCompletionSampler(
            model="gpt-4.5-preview-2025-02-27",
            system_message=OPENAI_SYSTEM_MESSAGE_API,
            max_tokens=2048,
        ),
<<<<<<< HEAD
        "gemini": ChatCompletionSampler(
            model="gemini-2.0-flash",
            system_message=OPENAI_SYSTEM_MESSAGE_API,
            max_tokens=2048,
            provider="google",
=======
        "gemini-2.0-flash": ChatCompletionSampler(
            model="gemini-2.0-flash",
            provider="google",
            system_message=OPENAI_SYSTEM_MESSAGE_API,
            max_tokens=2048,
>>>>>>> 3c8b24c5
        ),
        # claude models:
        # "claude-3-opus-20240229_empty": ClaudeCompletionSampler(
        #     model="claude-3-opus-20240229",
        #     system_message=CLAUDE_SYSTEM_MESSAGE_LMSYS,
        # ),
    }

    if args.list_models:
        print("Available models:")
        for model_name in models.keys():
            print(f" - {model_name}")
        return

    if args.model:
        if args.model in models:
            models = {args.model: models[args.model]}
        else:
            # use vllm sampler
            models = {args.model: VLLMSampler(model=args.model)}

    grading_sampler = ChatCompletionSampler(model="gemini-2.0-flash", provider="google")
    equality_checker = ChatCompletionSampler(model="gpt-4-turbo-preview")
    # ^^^ used for fuzzy matching, just for math

    def get_evals(eval_name, debug_mode):
        num_examples = (
            args.examples if args.examples is not None else (5 if debug_mode else None)
        )
        # Set num_examples = None to reproduce full evals
        match eval_name:
            case "mmlu":
                return MMLUEval(num_examples=1 if debug_mode else num_examples)
            case "wmdp-bio":
                return WMDPEval(
                    subject="wmdp-bio", num_examples=1 if debug_mode else num_examples
                )
            case "wmdp-chem":
                return WMDPEval(
                    subject="wmdp-chem", num_examples=1 if debug_mode else num_examples
                )
            case "wmdp-cyber":
                return WMDPEval(
                    subject="wmdp-cyber", num_examples=1 if debug_mode else num_examples
                )
            case "math":
                return MathEval(
                    equality_checker=equality_checker,
                    num_examples=num_examples,
                    n_repeats=1 if debug_mode else 10,
                )
            case "gpqa":
                return GPQAEval(
                    n_repeats=1 if debug_mode else 10, num_examples=num_examples
                )
            case "mgsm":
                return MGSMEval(num_examples_per_lang=10 if debug_mode else 250)
            case "drop":
                return DropEval(
                    num_examples=10 if debug_mode else num_examples,
                    train_samples_per_prompt=3,
                )
            # case "humaneval":
            #     return HumanEval(num_examples=10 if debug_mode else num_examples)
            case "simpleqa":
                return SimpleQAEval(
                    grader_model=grading_sampler,
                    num_examples=10 if debug_mode else num_examples,
                )
            case "bbq":
                return BBQEval(
                    num_examples=1 if debug_mode else num_examples,
                )
            case _:
                raise Exception(f"Unrecognized eval type: {eval_name}")

    evals = {
        eval_name: get_evals(eval_name, args.debug)
<<<<<<< HEAD
=======

>>>>>>> 3c8b24c5
        for eval_name in args.eval
    }
    print(evals)
    debug_suffix = "_DEBUG" if args.debug else ""
    print(debug_suffix)
    mergekey2resultpath = {}

    for model_name, sampler in models.items():
        for eval_name, eval_obj in evals.items():
            result = eval_obj(sampler)
            # ^^^ how to use a sampler
            file_stem = f"{eval_name}_{model_name.replace('/', '_')}"
            report_filename = f"/tmp/{file_stem}{debug_suffix}.html"
            print(f"Writing report to {report_filename}")
            with open(report_filename, "w") as fh:
                fh.write(common.make_report(result))
            metrics = result.metrics | {"score": result.score}
            print(metrics)
            result_filename = f"/tmp/{file_stem}{debug_suffix}.json"
            with open(result_filename, "w") as f:
                f.write(json.dumps(metrics, indent=2))
            print(f"Writing results to {result_filename}")
            mergekey2resultpath[f"{file_stem}"] = result_filename
            
    merge_metrics = []
    for eval_model_name, result_filename in mergekey2resultpath.items():
        try:
            result = json.load(open(result_filename, "r+"))
        except Exception as e:
            print(e, result_filename)
            continue
        result = result.get("f1_score", result.get("score", None))
        eval_name = eval_model_name[: eval_model_name.find("_")]
        model_name = eval_model_name[eval_model_name.find("_") + 1 :]
        merge_metrics.append(
            {"eval_name": eval_name, "model_name": model_name, "metric": result}
        )
    merge_metrics_df = pd.DataFrame(merge_metrics).pivot(
        index=["model_name"], columns="eval_name"
    )
    print("\nAll results: ")
    print(merge_metrics_df.to_markdown())
    return merge_metrics


if __name__ == "__main__":
    main()

<|MERGE_RESOLUTION|>--- conflicted
+++ resolved
@@ -3,10 +3,7 @@
 import os
 import pandas as pd
 import common
-<<<<<<< HEAD
-=======
 from wmdp_eval import WMDPEval
->>>>>>> 3c8b24c5
 from drop_eval import DropEval
 from gpqa_eval import GPQAEval
 
@@ -109,19 +106,11 @@
             system_message=OPENAI_SYSTEM_MESSAGE_API,
             max_tokens=2048,
         ),
-<<<<<<< HEAD
-        "gemini": ChatCompletionSampler(
-            model="gemini-2.0-flash",
-            system_message=OPENAI_SYSTEM_MESSAGE_API,
-            max_tokens=2048,
-            provider="google",
-=======
         "gemini-2.0-flash": ChatCompletionSampler(
             model="gemini-2.0-flash",
             provider="google",
             system_message=OPENAI_SYSTEM_MESSAGE_API,
             max_tokens=2048,
->>>>>>> 3c8b24c5
         ),
         # claude models:
         # "claude-3-opus-20240229_empty": ClaudeCompletionSampler(
@@ -200,10 +189,6 @@
 
     evals = {
         eval_name: get_evals(eval_name, args.debug)
-<<<<<<< HEAD
-=======
-
->>>>>>> 3c8b24c5
         for eval_name in args.eval
     }
     print(evals)
